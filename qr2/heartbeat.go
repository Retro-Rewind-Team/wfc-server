--- conflicted
+++ resolved
@@ -138,21 +138,6 @@
 }
 
 func checkValidRating(moduleName string, payload map[string]string) string {
-<<<<<<< HEAD
-	if payload["gamename"] == "mariokartwii" {
-		// ev and eb values must be in range 1 to 1000000
-		if ev := payload["ev"]; ev != "" {
-			evInt, err := strconv.ParseInt(ev, 10, 32)
-			if err != nil || evInt < 1 || evInt > 1000000 {
-				logging.Error(moduleName, "Invalid ev value:", aurora.Cyan(ev))
-				return "invalid_elo"
-			}
-		}
-
-		if eb := payload["eb"]; eb != "" {
-			ebInt, err := strconv.ParseInt(eb, 10, 32)
-			if err != nil || ebInt < 1 || ebInt > 1000000 {
-=======
 	if payload["gamename"] != "mariokartwii" {
 		return "ok"
 	}
@@ -161,14 +146,13 @@
 		// ev and eb values must be in range 1 to 9999
 		if ev := payload["ev"]; !isBattle && ev != "" {
 			evInt, err := strconv.ParseInt(ev, 10, 16)
-			if err != nil || evInt < 1 || evInt > 9999 {
+			if err != nil || evInt < 1 || evInt > 1_000_000 {
 				logging.Error(moduleName, "Invalid ev value:", aurora.Cyan(ev))
 				return "invalid_elo"
 			}
 		} else if eb := payload["eb"]; isBattle && eb != "" {
 			ebInt, err := strconv.ParseInt(eb, 10, 16)
-			if err != nil || ebInt < 1 || ebInt > 9999 {
->>>>>>> e8ec8839
+			if err != nil || ebInt < 1 || ebInt > 1_000_000 {
 				logging.Error(moduleName, "Invalid eb value:", aurora.Cyan(eb))
 				return "invalid_elo"
 			}
